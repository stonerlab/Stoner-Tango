--- conflicted
+++ resolved
@@ -12,7 +12,10 @@
 
     def __init__(self):
         super().__init__() # Call the inherited classes __init__ method
-        uic.loadUi('waveform_generator.ui', self) # Load the .ui file
+        try:
+            uic.loadUi('waveform_generator.ui', self) # Load the .ui file
+        except SystemError:
+            pass
 
 class Waveform(BaseWaveform):
 
@@ -33,7 +36,6 @@
         self.setLayout(self.main_layout)
         self.show() # Show the GUI
 
-<<<<<<< HEAD
     @pyqtProperty(bool)
     def show_position(self):
         """Show the current position on the display."""
@@ -68,8 +70,6 @@
     @x_axis.setter
     def x_axis(self,value):
         self._x_axis=bool(value)
-=======
->>>>>>> 363fcfc5
 
     @pyqtProperty(np.ndarray)
     def value(self):
@@ -92,7 +92,6 @@
         value=str(value)
         self.amplitude.setSuffix(value)
         self.offset.setSuffix(value)
-
 
     @pyqtSlot(int)
     def upadtePosition(self,value):
@@ -124,7 +123,6 @@
     def redraw(self):
         func=self.waveform.currentText().lower().replace("^","_")
         points=self.points.value()
-        periods=self.periods.value()
         t=np.linspace(0,points,points)
         if not hasattr(self,func):
             y=np.zeros_like(t)
@@ -132,10 +130,20 @@
             y=getattr(self,func)()
             self.display.clear()
         self.display.plot(t,y)
-        self.display.plot(t,np.zeros_like(t),pen=pg.mkPen({"color":"#EEEE00","width":2.0}))
+        if self._x_axis:
+            self.display.plot(t,np.zeros_like(t),pen=pg.mkPen({"color":"#EEEE00","width":2.0}))
+        if self._show_current_pos:
+            self.display.plot(x=[t[self.position]],y=[self.value[self.position]], pen=None, symbol='o')
         self.display.getPlotItem().hideAxis('bottom')
         self.display.getPlotItem().hideAxis('left')
         self.value=y
+
+    def ramp(self):
+        """Simple ramp function."""
+        finish=self.amplitude.value()
+        start=self.offset.value()
+        return np.linspace(start,finish,int(self.points.value()),endpoint=True)
+
 
     def triangle(self):
         """Make a triangle wave."""
@@ -184,4 +192,6 @@
             app.exec_()
         else:
             window = Waveform()
-        window.unit="A"+        window.unit="A"
+        window.show_position=True
+        window.position=10